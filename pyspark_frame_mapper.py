import argparse
from enum import Enum
from io import StringIO
import json  # Import json module
import yaml  # Import yaml module
import uuid  # Import uuid module
import os  # Import os module
from datetime import datetime  # Import datetime module
from pyspark.sql import SparkSession
import pyspark.sql.functions as sf
from pyspark.sql import Window

from frame_mapper import FrameMapper  # Import Window module

class PySparkFrameMapper(FrameMapper):
    def __init__(self, mapper, spark=None, dbutils=None, uuid_str=None, cob=None, time=None, version=None):
        self.spark = spark
        self.dbutils = dbutils
        super().__init__(mapper, uuid_str, cob, time, version)

    def apply_arch_config(self):
        spark_config = self.mapping.get("arch_config", {})
        for key, value in spark_config.items():
            self.spark.conf.set(key, value)

    def load_file_to_string(self, file_path):
        if self.dbutils:
            file_content = self.dbutils.fs.head(file_path)
            return StringIO(file_content)
        else:
            with open(file_path, "r") as file:
                return StringIO(file.read())
            
    def write_string_to_file(self, file_path, content, overwrite=True):
        if self.dbutils:
            self.dbutils.fs.put(file_path, contents=content, overwrite=overwrite)
        else:
            mode = "w" if overwrite else "x"  # 'x' mode raises an error if the file exists
            with open(file_path, mode) as file:
                file.write(content)

<<<<<<< HEAD
    def load_from_data(self, from_asset_path, log_str=None):
        self.status_signal_path = os.path.dirname(from_asset_path) + "/status.FAILURE"
=======
    def load_from_data(self, from_asset_path, log_str):
        self.status_signal_path = os.path.dirname(from_asset_path) + "/" + self.log_name + "/status.FAILURE"
>>>>>>> d1fed292
        return self.spark.read.format("parquet").option("header", "true").load(from_asset_path)

    def write_to_data(self, df, to_asset_path, overwrite=True, log_str=None):
        compression = self.config.get("compression", "none")
<<<<<<< HEAD
        mode = "overwrite" if overwrite else "errorifexists"
        df.write.format("parquet").mode(mode).option("compression", compression).save(to_asset_path)
        self.status_signal_path = os.path.dirname(to_asset_path) + "/status.SUCCESS"
=======
        df.write.format("parquet").mode("overwrite").option("compression", compression).save(to_asset_path)
        self.status_signal_path = os.path.dirname(to_asset_path) + "/" + self.log_name + "/status.SUCCESS"
>>>>>>> d1fed292

    def load_data_from_csv(self, file_path, header=True, infer_schema=True):
        return self.spark.read.format("csv").option("header", header).option("inferSchema", infer_schema).load(file_path)

    def load_data_from_parquet(self, file_path):
        return self.spark.read.format("parquet").load(file_path)

    def transfrom_type_include(self, mapping, df, log_str=None):
        transform_rule_path = self.get_file_path(mapping.get("transform_rule_path"))

        file_content = self.load_file_to_string(transform_rule_path)
        included_transforms = json.load(file_content)

        transforms = included_transforms.get("transforms")
        if isinstance(transforms, list):
            df = self.apply_transforms(transforms, df, log_str)
        else:
            log_str.write(f"Invalid format in included file: {transform_rule_path}\n")
        
        return df

    def transfrom_type_rename_columns(self, mapping, df, log_str=None):
        columns = mapping.get("columns", [])
        for column in columns:
            df = df.withColumnRenamed(column.get("source_column"), column.get("target_column"))
        return df

    def transfrom_type_drop_columns(self, mapping, df, log_str=None):
        columns = mapping.get("columns", [])
        for column in columns:
            df = df.drop(column)
        return df

    def transfrom_type_set_columns(self, mapping, df, log_str=None):
        columns = mapping.get("columns", [])
        for column in columns:
            trim = column.get("trim", False)
            if "pattern_value" in column:
                value = self.replace_tokens(column.get("pattern_value"))
                if "_this_" in value:
                    value = sf.expr(f"regexp_replace('{value}', '_this_', {column.get('source_column')})")
                if trim:
                    value = sf.trim(value)
                df = df.withColumn(column.get("source_column"), sf.lit(value))
            else:
                value = column.get("target_value")
                if trim and isinstance(value, str):
                    value = value.strip()
                df = df.withColumn(column.get("source_column"), sf.lit(value))
        return df

    def transfrom_type_simplemap(self, mapping, df, log_str=None):
        columns = mapping.get("columns", [])
        for column in columns:
            for key, value in mapping.get("mapping").items():
                df = df.withColumn(column, sf.when(sf.col(column) == key, sf.lit(value)).otherwise(sf.col(column)))
        return df

    def transfrom_type_select(self, mapping, df, log_str=None):
        df = df.select(mapping.get("columns"))
        filters = mapping.get("filters", [])
        if filters:
            for filter_condition in filters:
                column = filter_condition.get("column")
                operator = filter_condition.get("operator")
                value = filter_condition.get("value")
                condition_expr = self.get_condition_expr(column, operator, value)
                if condition_expr is not None:
                    df = df.filter(condition_expr)
        return df   
    
    def transfrom_type_select_expression(self, mapping, df, log_str=None):
        df = df.selectExpr(mapping.get("columns"))
        filters = mapping.get("filters", [])
        if filters:
            for filter_condition in filters:
                column = filter_condition.get("column")
                operator = filter_condition.get("operator")
                value = filter_condition.get("value")
                condition_expr = self.get_condition_expr(column, operator, value)
                if condition_expr is not None:
                    df = df.filter(condition_expr)
        return df   
    
    def transfrom_type_group_by(self, mapping, df, log_str=None):
        aggregations = mapping.get("aggregations", [])
        if isinstance(aggregations, list):
            agg_exprs = []
            for agg in aggregations:
                method_name = agg.get("function")
                method = getattr(sf, method_name, None)
                if callable(method):
                    agg_exprs.append(method(agg.get("source_column")).alias(agg.get("target_column")))
                else:
                    log_str.write(f"No aggregation method found for: {method_name}\n")
            df = df.groupBy(mapping.get("columns")).agg(*agg_exprs)
        return df

    def transfrom_type_update_columns(self, mapping, df, log_str=None):
        columns = mapping.get("columns", [])
        for column in columns:
            condition_expr = self.build_condition_expr(column.get("conditions", []))
            if condition_expr is not None:
                df = df.withColumn(column.get("source_column"), sf.when(condition_expr, sf.lit(column.get("target_value"))).otherwise(sf.col(column.get("source_column"))))
        return df

    def build_condition_expr(self, conditions):
        condition_expr = None
        for condition in conditions:
            col_name = condition.get("column")
            operator = condition.get("operator")
            value = condition.get("value")
            expr = self.get_condition_expr(col_name, operator, value)
            if expr is not None:
                condition_expr = expr if condition_expr is None else condition_expr & expr
        return condition_expr

    def get_condition_expr(self, col_name, operator, value):
        if operator == ">":
            return sf.col(col_name) > value
        elif operator == "<":
            return sf.col(col_name) < value
        elif operator == "==":
            return sf.col(col_name) == value
        elif operator == "!=":
            return sf.col(col_name) != value
        elif operator == ">=":
            return sf.col(col_name) >= value
        elif operator == "<=":
            return sf.col(col_name) <= value
        elif operator == "like":
            return sf.col(col_name).like(value)
        elif operator == "not like":
            return ~sf.col(col_name).like(value)
        elif operator == "is_null":
            return sf.col(col_name).isNull()
        elif operator == "is_not_null":
            return sf.col(col_name).isNotNull()
        else:
            return None

    def transfrom_type_split_column(self, mapping, df, log_str=None):
        source_column = mapping.get("source_column")
        delimiter = mapping.get("delimiter")
        target_columns = mapping.get("target_columns", [])
        if source_column and delimiter and target_columns:
            split_col = sf.split(sf.col(source_column), delimiter)
            for idx, target_column in enumerate(target_columns):
                df = df.withColumn(target_column, split_col.getItem(idx))
        return df

    def transfrom_type_merge_columns(self, mapping, df, log_str=None):
        target_column = mapping.get("target_column")
        delimiter = mapping.get("delimiter")
        source_columns = mapping.get("source_columns", [])
        if target_column and delimiter and source_columns:
            merged_col = sf.concat_ws(delimiter, *[sf.col(col) for col in source_columns])
            df = df.withColumn(target_column, merged_col)
        return df

    def transfrom_type_set_column_type(self, mapping, df, log_str=None):
        columns = mapping.get("columns", [])
        for column in columns:
            col_name = column.get("column")
            col_type = column.get("type")
            col_format = column.get("format", None)
            df = self.apply_column_type(df, col_name, col_type, col_format, log_str)
        return df

    def apply_column_type(self, df, col_name, col_type, col_format, log_str):
        if col_type == "int":
            return df.withColumn(col_name, sf.col(col_name).cast("int"))
        elif col_type == "float":
            return df.withColumn(col_name, sf.col(col_name).cast("float"))
        elif col_type == "string":
            return self.apply_string_type(df, col_name, col_format, log_str)
        elif col_type == "boolean":
            return df.withColumn(col_name, sf.col(col_name).cast("boolean"))
        elif col_type == "date":
            return self.apply_date_type(df, col_name, col_format)
        elif col_type == "timestamp":
            return self.apply_timestamp_type(df, col_name, col_format)
        elif col_type in ["long", "double", "short", "byte"]:
            return df.withColumn(col_name, sf.col(col_name).cast(col_type))
        elif col_type == "counter":
            return self.apply_counter_type(df, col_name)
        return df

    def apply_string_type(self, df, col_name, col_format, log_str):
        if col_format:
            current_type = dict(df.dtypes).get(col_name)
            if current_type and (current_type.startswith("date") or current_type.startswith("timestamp")):
                return df.withColumn(col_name, sf.date_format(sf.col(col_name), col_format))
            else:
                log_str.write(f"Unsupported format conversion for column '{col_name}' with type '{current_type}'\n")
        return df.withColumn(col_name, sf.col(col_name).cast("string"))

    def apply_date_type(self, df, col_name, col_format):
        if col_format:
            return df.withColumn(col_name, sf.to_date(sf.col(col_name), col_format))
        return df.withColumn(col_name, sf.col(col_name).cast("date"))

    def apply_timestamp_type(self, df, col_name, col_format):
        if col_format:
            return df.withColumn(col_name, sf.to_timestamp(sf.col(col_name), col_format))
        return df.withColumn(col_name, sf.col(col_name).cast("timestamp"))

    def apply_counter_type(self, df, col_name):
        window_spec = Window.orderBy(sf.monotonically_increasing_id())
        return df.withColumn(col_name, sf.row_number().over(window_spec))

    def transfrom_type_copy_columns(self, mapping, df, log_str=None):
        columns = mapping.get("columns", [])
        for column in columns:
            df = df.withColumn(column.get("target_column"), sf.col(column.get("source_column")))
        return df

    def transfrom_type_trim_columns(self, mapping, df, log_str=None):
        columns = mapping.get("columns", [])
        for column in columns:
            if dict(df.dtypes).get(column) == "string":
                df = df.withColumn(column, sf.trim(sf.col(column)))
        return df

    def transfrom_type_transpose_columns(self, mapping, df, log_str=None):
        id_column = mapping.get("id_column")
        value_columns = mapping.get("value_columns", [])
        if id_column and value_columns:
            df = df.withColumn(
                "transposed",
                sf.explode(
                    sf.array(
                        *[sf.struct(sf.lit(col).alias(id_column), sf.col(col).alias("value")) for col in value_columns]
                    )
                )
            )
            df = df.select(
                *[col for col in df.columns if col != "transposed"],
                sf.col("transposed." + id_column).alias(id_column),
                sf.col("transposed.value").alias("value")
            )      
        return df

    def transfrom_type_map(self, mapping, df, log_str=None):
        columns = mapping.get("columns", [])
        mapping_file = mapping.get("mapping_file")
        map_dict = mapping.get("mapping", {})
        default_value = mapping.get("default_value", None)

        # Load mapping from file if mapping_file is provided
        if mapping_file:
            if mapping_file.endswith(".csv"):
                map_df = self.load_data_from_csv(mapping_file)
            elif mapping_file.endswith(".parquet"):
                map_df = self.load_data_from_parquet(mapping_file)
            else:
                log_str.write(f"Unsupported mapping file format: {mapping_file}\n")
                return df
            map_df = map_df.withColumnRenamed("from", "from").withColumnRenamed("to", "to")
        else:
            # Create a DataFrame from the mapping dictionary
            map_df = self.spark.createDataFrame(
                [(k, v) for k, v in map_dict.items()],
                ["from", "to"]
            )

        for column in columns:
            if default_value:
                df = df.join(
                    map_df,
                    on=(df[column] == map_df["from"]),
                    how="left"
                ).withColumn(
                    column,
                    sf.when(sf.col("to").isNotNull(), sf.col("to")).otherwise(sf.lit(default_value))
                ).drop("from", "to")
            else:
                df = df.join(
                    map_df,
                    on=(df[column] == map_df["from"]),
                    how="left"
                ).withColumn(
                    column,
                    sf.when(sf.col("to").isNotNull(), sf.col("to")).otherwise(sf.col(column))
                ).drop("from", "to")

        return df
    
def main():
    """
    Main method to demonstrate the usage of FrameMapper class.
    """
    parser = argparse.ArgumentParser(description="Frame Mapper Executor")
    parser.add_argument("--mapper", type=str, help="The name of the mapper to use")
    args = parser.parse_args()

    if args.mapper:
        # Initialize a SparkSession
        spark_session = SparkSession.builder \
            .appName("PySparkExample") \
            .getOrCreate()

        frame_mapper = PySparkFrameMapper(args.mapper, spark=spark_session)
        frame_mapper.process_transforms()

        try:
            spark_session.stop()
        except Exception as e:
            print(f"Error stopping Spark session: {e}")
        
if __name__ == "__main__":
    main()<|MERGE_RESOLUTION|>--- conflicted
+++ resolved
@@ -39,25 +39,14 @@
             with open(file_path, mode) as file:
                 file.write(content)
 
-<<<<<<< HEAD
-    def load_from_data(self, from_asset_path, log_str=None):
-        self.status_signal_path = os.path.dirname(from_asset_path) + "/status.FAILURE"
-=======
     def load_from_data(self, from_asset_path, log_str):
         self.status_signal_path = os.path.dirname(from_asset_path) + "/" + self.log_name + "/status.FAILURE"
->>>>>>> d1fed292
         return self.spark.read.format("parquet").option("header", "true").load(from_asset_path)
 
     def write_to_data(self, df, to_asset_path, overwrite=True, log_str=None):
         compression = self.config.get("compression", "none")
-<<<<<<< HEAD
-        mode = "overwrite" if overwrite else "errorifexists"
-        df.write.format("parquet").mode(mode).option("compression", compression).save(to_asset_path)
-        self.status_signal_path = os.path.dirname(to_asset_path) + "/status.SUCCESS"
-=======
         df.write.format("parquet").mode("overwrite").option("compression", compression).save(to_asset_path)
         self.status_signal_path = os.path.dirname(to_asset_path) + "/" + self.log_name + "/status.SUCCESS"
->>>>>>> d1fed292
 
     def load_data_from_csv(self, file_path, header=True, infer_schema=True):
         return self.spark.read.format("csv").option("header", header).option("inferSchema", infer_schema).load(file_path)
